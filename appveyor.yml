# AppVeyor.com is a Continuous Integration service to build and run tests under
# Windows

environment:

  global:
      PYTHON: "C:\\conda"
      MINICONDA_VERSION: "latest"
      CMD_IN_ENV: "cmd /E:ON /V:ON /C .\\ci-helpers\\appveyor\\windows_sdk.cmd"
      PYTHON_ARCH: "64" # needs to be set for CMD_IN_ENV to succeed. If a mix
                        # of 32 bit and 64 bit builds are needed, move this
                        # to the matrix section.

      
      # For this package-template, we include examples of Cython modules,
      # so Cython is required for testing. If your package does not include
      # Cython code, you can set CONDA_DEPENDENCIES: ""
      CONDA_DEPENDENCIES: "Cython"
      

      # Conda packages for affiliated packages are hosted in channel
      # "astropy" while builds for astropy LTS with recent numpy versions
      # are in astropy-ci-extras. If your package uses either of these,
      # add the channels to CONDA_CHANNELS along with any other channels
      # you want to use.
      # CONDA_CHANNELS: "astropy-ci-extras astropy"

  matrix:

<<<<<<< HEAD
=======
      # We test Python 2.7 and 3.6 because 2.7 is the supported Python 2
      # release of Astropy and Python 3.6 is the latest Python 3 release.
      - PYTHON_VERSION: "2.7"
        ASTROPY_VERSION: "stable"
        NUMPY_VERSION: "stable"

>>>>>>> aa589fa1
      - PYTHON_VERSION: "3.6"
        ASTROPY_VERSION: "stable"
        NUMPY_VERSION: "stable"

platform:
    -x64

install:
    - "git clone --depth 1 git://github.com/astropy/ci-helpers.git"
    - "powershell ci-helpers/appveyor/install-miniconda.ps1"
    - "SET PATH=%PYTHON%;%PYTHON%\\Scripts;%PATH%"
    - "activate test"

# Not a .NET project, we build the package in the install step instead
build: false

test_script:
    - "%CMD_IN_ENV% python setup.py test"<|MERGE_RESOLUTION|>--- conflicted
+++ resolved
@@ -26,16 +26,6 @@
       # CONDA_CHANNELS: "astropy-ci-extras astropy"
 
   matrix:
-
-<<<<<<< HEAD
-=======
-      # We test Python 2.7 and 3.6 because 2.7 is the supported Python 2
-      # release of Astropy and Python 3.6 is the latest Python 3 release.
-      - PYTHON_VERSION: "2.7"
-        ASTROPY_VERSION: "stable"
-        NUMPY_VERSION: "stable"
-
->>>>>>> aa589fa1
       - PYTHON_VERSION: "3.6"
         ASTROPY_VERSION: "stable"
         NUMPY_VERSION: "stable"
