import numpy as np
import matplotlib.pyplot as plt
from typing import Union, Optional, List, Dict, Callable
import astropy.units as u
import plasmapy as pl
import collections
from scipy import interpolate
from .eigenvaluetable import EigenData2
from .ionization_states import IonizationStates
import warnings

# TODO: Allow this to keep track of velocity and position too, and
# eventually to have density and temperature be able to be functions of
# position.  (and more complicated expressions for density and
# temperature too)

# TODO: Expand Simulation docstring


class NEIError(Exception):
    pass


class Simulation:
    """
    Results from a non-equilibrium ionization simulation.

    Parameters
    ----------
    initial: ~IonizationStates
        The `IonizationStates` instance representing the ionization
        states of different elements and plasma properties as the
        initial conditions.

    n_init: ~astropy.units.quantity
        The initial number density scaling factor.

    T_e_init: ~astropy.units.quantity
        The initial electron temperature.

    max_steps: int
        The maximum number of time steps that the simulation can take
        before stopping.

    time_start: ~astropy.units.Quantity
        The time at the start of the simulation.

    """
    def __init__(
            self,
            initial: IonizationStates,
            n_init: u.Quantity,
            T_e_init: u.Quantity,
            max_steps: int,
            time_start: u.Quantity,
    ):

        self._elements = initial.elements
        self._abundances = initial.abundances
        self._max_steps = max_steps

        self._nstates = {elem: pl.atomic.atomic_number(elem) + 1
                         for elem in self.elements}

        self._ionic_fractions = {
            elem: np.full((max_steps + 1, self.nstates[elem]), np.nan,
                          dtype=np.float64)
            for elem in self.elements
        }

        self._number_densities = {
            elem: np.full((max_steps + 1, self.nstates[elem]), np.nan,
                          dtype=np.float64) * u.cm ** -3
            for elem in self.elements
        }

        self._n_elem = {
            elem: np.full(max_steps + 1, np.nan) * u.cm ** -3
            for elem in self.elements
        }

        self._n_e = np.full(max_steps + 1, np.nan) * u.cm ** -3
        self._T_e = np.full(max_steps + 1, np.nan) * u.K
        self._time = np.full(max_steps + 1, np.nan) * u.s

        self._index = 0

        self._assign(
            new_time=time_start,
            new_ionfracs=initial.ionic_fractions,
            new_n = n_init,
            new_T_e = T_e_init,
        )

    def _assign(
            self,
            new_time: u.Quantity,
            new_ionfracs: Dict[str, np.ndarray],
            new_n: u.Quantity,
            new_T_e: u.Quantity,
    ):
        """
        Store results from a time step of a non-equilibrium ionization
        time advance in the `~nei.classes.NEI` class.

        Parameters
        ----------
        new_time: ~astropy.units.Quantity
            The time associated with this time step.

        new_ionfracs: dict
            The new ionization fractions for this time step.  The keys
            of this `dict` are the atomic symbols of the elements being
            tracked, and with the corresponding value being an
            `~numpy.ndarray` representing the ionic fractions.  Each
            element's array must have a length of the atomic number plus
            one, and be normalized to one with all values between zero
            and one.

        new_n: ~astropy.units.Quantity
            The new number density scaling factor for this time step.
            The number densities of each ionic species will be the
            product of this scaling factor, the element's abundance, and
            the ionic fraction given in `new_ionfracs`.

        new_T_e: ~astropy.units.Quantity
            The new electron temperature.

        """

        try:
            index = self._index
            elements = self.elements
            self._time[index] = new_time
            self._T_e[index] = new_T_e

            for elem in elements:
                self._ionic_fractions[elem][index, :] = new_ionfracs[elem][:]

            # Calculate elemental and ionic number densities
            n_elem = {elem: new_n * self.abundances[elem] for elem in elements}
            number_densities = {
                elem: n_elem[elem] * new_ionfracs[elem]
                for elem in elements
            }

            # Calculate the electron number density
            n_e = 0.0 * u.cm ** -3
            for elem in elements:
                integer_charges = np.linspace(
                    0, self.nstates[elem]-1, self.nstates[elem])
                n_e += np.sum(number_densities[elem] * integer_charges)

            # Assign densities
            self._n_e[index] = n_e
            for elem in elements:
                self._n_elem[elem][index] = n_elem[elem]
                self._number_densities[elem][index, :] = number_densities[elem]

        except Exception as exc:
            raise NEIError(
                f"Unable to assign parameters to Simulation instance "
                f"for index {index} at time = {new_time}.  The "
                f"parameters are new_n = {new_n}, new_T_e = {new_T_e}, "
                f"and new_ionic_fractions = {new_ionfracs}."
            ) from exc
        finally:
            self._index += 1

    def _cleanup(self):
        """
        Clean up this class after the simulation is complete.

        This method removes the excess elements from each array that
        did not end up getting used for a time step in the simulation
        and sets the `last_step` attribute.

        """
        nsteps = self._index

        self._n_e = self._n_e[0:nsteps]
        self._T_e = self._T_e[0:nsteps]
        self._time = self._time[0:nsteps]

        for element in self.elements:
            self._ionic_fractions[element] = self._ionic_fractions[element][0:nsteps, :]
            self._number_densities[element] = self._number_densities[element][0:nsteps, :]

        self._last_step = nsteps - 1

        self._index = None

    @property
    def max_steps(self) -> int:
        """
        The maximum number of time steps allowed for this simulation.
        """
        return self._max_steps

    @property
    def last_step(self) -> int:
        """
        The time index of the last step.
        """
        return self._last_step

    @property
    def nstates(self) -> Dict[str, int]:
        """
        Return the dictionary containing atomic symbols as keys and the
        number of ionic species for the corresponding element as the
        value.
        """
        return self._nstates

    @property
    def elements(self) -> List[str]:
        """The elements modeled by this simulation."""
        return self._elements

    @property
    def abundances(self) -> Dict[str, float]:
        """
        The relative elemental abundances of the elements modeled in
        this simulation.

        The keys are the atomic symbols and the values are a `float`
        representing that element's elemental abundance.

        """
        return self._abundances

    @property
    def ionic_fractions(self) -> Dict[str, np.ndarray]:
        """
        Return the ionic fractions over the course of the simulation.

        The keys of this dictionary are atomic symbols.  The values are
        2D arrays where the first index refers to the time step and the
        second index refers to the integer charge.

        """
        return self._ionic_fractions

    @property
    def number_densities(self) -> Dict[str, u.Quantity]:
        """
        Return the number densities over the course of the simulation.

        The keys of `number_densities` are atomic symbols.  The values
        are 2D arrays with units of number density where the first index
        refers to the time step and the second index is the integer
        charge.

        """
        return self._number_densities

    @property
    def n_elem(self) -> Dict[str, u.Quantity]:
        """
        The number densities of each element over the course of the
        simulation.

        The keys of `n_elem` are atomic symbols.  The values are 1D
        arrays with units of number density where the index refers to
        the time step.

        """
        return self._n_elem

    @property
    def n_e(self) -> u.Quantity:
        """
        The electron number density over the course of the simulation in
        units of number density.

        The index of this array corresponds to the time step.
        """
        return self._n_e

    @property
    def T_e(self) -> u.Quantity:
        """
        The electron temperature over the course of the simulation in
        kelvin.

        The index of this array corresponds to the time step.
        """
        return self._T_e

    @property
    def time(self) -> u.Quantity:
        """
        The time for each time step over the course of the simulation
        in units of seconds.
        """
        return self._time


class NEI:
    r"""
    Perform and analyze a non-equilibrium ionization simulation.

    Parameters
    ----------
    inputs

    T_e: `~astropy.units.Quantity` or `callable`
        The electron temperature, which may be a constant, an array of
        temperatures corresponding to the times in `time_input`, or a
        function that yields the temperature as a function of time.

    n: `~astropy.units.Quantity` or `callable`
        The number density multiplicative factor.  The number density of
        each element will be `n` times the abundance given in
        `abundances`.  For example, if `abundance['H'] = 1`, then this
        will correspond to the number density of hydrogen (including
        neutral hydrogen and protons).  This factor may be a constant,
        an array of number densities over time, or a function that
        yields a number density as a function of time.

    time_input: ~astropy.units.Quantity, optional
        An array containing the times associated with `n` and `T_e` in
        units of time.

    time_start: ~astropy.units.Quantity, optional
        The start time for the simulation.  If density and/or
        temperature are given by arrays, then this argument must be
        greater than `time_input[0]`.  If this argument is not supplied,
        then `time_start` defaults to `time_input[0]` (if given) and
        zero seconds otherwise.

    time_max: ~astropy.units.Quantity
        The maximum time for the simulation.  If density and/or
        temperature are given by arrays, then this argument must be less
        than `time_input[-1]`.

    max_steps: `int`
        The maximum number of time steps to be taken during a
        simulation.

    dt: `~astropy.units.Quantity`
        The time step.  If `adapt_dt` is `False`, then `dt` is the time
        step for the whole simulation.

    adapt_dt: `bool`
        If `True`, change the time step based on the characteristic
        ionization and recombination time scales and change in
        temperature.  Not yet implemented.

    safety_factor: `float` or `int`
        A multiplicative factor to multiply by the time step when
        `adapt_dt` is `True`.  Lower values improve accuracy, whereas
        higher values reduce computational time.  Not yet implemented.

    tol: float
        The absolute tolerance to be used in comparing ionic fractions.

    verbose: bool, optional
        A flag stating whether or not to print out information for every
        time step. Setting `verbose` to `True` is useful for testing.
        Defaults to `False`.

    abundances: dict

    Examples
    --------

    >>> import numpy as np
    >>> import astropy.units as u

    >>> inputs = {'H': [0.9, 0.1], 'He': [0.9, 0.099, 0.001]}
    >>> abund = {'H': 1, 'He': 0.085}
    >>> n = np.array([1e9, 1e8]) * u.cm ** -3
    >>> T_e = np.array([5000, 50000]) * u.K
    >>> time_input = np.array([0, 10]) * u.min

    The initial conditions can be accessed using the initial attribute.

    >>> sim = NEI(inputs=inputs, abundances=abund, n=n, T_e=T_e, time_input=time_input, adapt_dt=False, dt=1*u.min)

    After having inputted all of the necessary information, we can run
    the simulation.

    >>> sim.simulate()

    The initial results are stored in the `initial` attribute.

    >>> sim.initial.ionic_fractions['H']

    The final results can be access with the `final` attribute.

    >>> sim.final.ionic_fractions['H']
    array([0.87323978, 0.12676022])
    >>> sim.final.ionic_fractions['He']
    array([0.89964062, 0.09936038, 0.00099899])
    >>> sim.final.T_e
    <Quantity 50000. K>

    Both `initial` and `final` are instances of the `IonizationStates`
    class.

    Notes
    -----
    The ionization and recombination rates are from Chianti version
    8.x.  These rates include radiative and dielectronic recombination.
    Photoionization is not included.

    """

    def __init__(
            self,
            inputs,
            abundances: Union[Dict, str] = None,
            T_e: Union[Callable, u.Quantity] = None,
            n: Union[Callable, u.Quantity] = None,
            time_input: u.Quantity = None,
            time_start: u.Quantity = None,
            time_max: u.Quantity = None,
            max_steps: Union[int, np.integer] = 1000,
            tol: Union[int, float] = 1e-15,
            dt: u.Quantity = None,
            adapt_dt: bool = None,
            safety_factor: Union[int, float] = 1,
            verbose: bool = False,
    ):

        try:

            self.time_input = time_input
            self.time_start = time_start
            self.time_max = time_max
            self.T_e_input = T_e
            self.n_input = n
            self.max_steps = max_steps
            self.dt_input = dt
            self._dt = dt
            self.adapt_dt = adapt_dt
            self.safety_factor = safety_factor
            self.verbose = verbose

            T_e_init = self.electron_temperature(self.time_start)
            n_init = self.hydrogen_number_density(self.time_start)

            self.initial = IonizationStates(
                inputs=inputs,
                abundances=abundances,
                T_e=T_e_init,
                n_H=n_init,  # TODO: Update n_H in IonizationState(s)
                tol = tol,
            )

            self.tol = tol
            self.elements = self.initial.elements

            if 'H' not in self.elements:
                raise NEIError("Must have H in elements")

            self.abundances = self.initial.abundances

            self._EigenDataDict = {
                element: EigenData2(element) for element in self.elements
            }

            if self.T_e_input is not None and not isinstance(inputs, dict):
                for element in self.initial.elements:
                    self.initial.ionic_fractions[element] = \
                        self.EigenDataDict[element].equilibrium_state(T_e_init.value)

        except Exception:
            raise NEIError(
                f"Unable to create NEI instance for:\n"
                f"     inputs = {inputs}\n"
                f" abundances = {abundances}\n"
                f"        T_e = {T_e}\n"
                f"          n = {n}\n"
                f" time_input = {time_input}\n"
                f" time_start = {time_start}\n"
                f"   time_max = {time_max}\n"
                f"  max_steps = {max_steps}\n"
            )

    def equil_ionic_fractions(
            self,
            T_e: u.Quantity = None,
            time: u.Quantity = None,
    ) -> Dict[str, np.ndarray]:
        """
        Return the equilibrium ionic fractions for a temperature or at
        a given time.

        Parameters
        ----------
        T_e: ~astropy.units.Quantity, optional
            The electron temperature in units that can be converted to
            kelvin.

        time: ~astropy.units.Quantity, optional
            The time in units that can be converted to seconds.

        Returns
        -------
        equil_ionfracs: dict
            The equilibrium ionic fractions for the elements contained
            within this class

        Notes
        -----
        Only one of `T_e` and `time` may be included as an argument.  If
        neither `T_e` or `time` is provided and the temperature for the
        simulation is given by a constant, the this method will assume
        that `T_e` is the temperature of the simulation.

        """

        if T_e is not None and time is not None:
            raise NEIError("Only one of T_e and time may be an argument.")

        if T_e is None and time is None:
            if self.T_e_input.isscalar:
                T_e = self.T_e_input
            else:
                raise NEIError

        try:
            T_e = T_e.to(u.K) if T_e is not None else None
            time = time.to(u.s) if time is not None else None
        except Exception as exc:
            raise NEIError("Invalid input to equilibrium_ionic_fractions.")

        if time is not None:
            T_e = self.electron_temperature(time)

        if not T_e.isscalar:
            raise NEIError("Need scalar input for equil_ionic_fractions.")

        equil_ionfracs = {}
        for element in self.elements:
            equil_ionfracs[element] = \
                self.EigenDataDict[element].equilibrium_state(T_e.value)

        return equil_ionfracs

    @property
    def elements(self) -> List[str]:
        return self._elements

    @elements.setter
    def elements(self, elements):
        # TODO: Update this
        self._elements = elements

    @property
    def abundances(self) -> Dict[str, Union[float, int]]:
        """Return the abundances."""
        return self._abundances

    @abundances.setter
    def abundances(self, abund: Dict[Union[str, int], Union[float, int]]):

        # TODO: Update initial, etc. when abundances is updated. The
        # checks within IonizationStates will also be checks for

        # TODO: Update initial and other attributes when abundances is
        # updated.
        #

        self._abundances = abund

    @property
    def tol(self) -> float:
        """
        The tolerance for comparisons between different ionization
        states.
        """
        return self._tol

    @tol.setter
    def tol(self, value: Union[float, int]):
        try:
            value = float(value)
        except Exception as exc:
            raise TypeError("Invalid tolerance.")
        if not 0 <= value < 1:
            raise ValueError("Need 0 <= tol < 1.")
        self._tol = value

    @property
    def time_input(self) -> Optional[u.Quantity]:
        return self._time_input

    @time_input.setter
    def time_input(self, times: Optional[u.Quantity]):
        if times is None:
            self._time_input = None
        elif isinstance(times, u.Quantity):
            if times.isscalar:
                raise ValueError("time_input must be an array.")
            try:
                times = times.to(u.s)
            except u.UnitConversionError:
                raise u.UnitsError(
                    "time_input must have units of seconds.") from None
            if not np.all(times[1:] > times[:-1]):
                raise ValueError("time_input must monotonically increase.")
            self._time_input = times
        else:
            raise TypeError("Invalid time_input.")

    @property
    def time_start(self) -> u.Quantity:
        """The start time of the simulation."""
        return self._time_start

    @time_start.setter
    def time_start(self, time: u.Quantity):
        if time is None:
            self._time_start = 0.0 * u.s
        elif isinstance(time, u.Quantity):
            if not time.isscalar:
                raise ValueError("time_start must be a scalar")
            try:
                time = time.to(u.s)
            except u.UnitConversionError:
                raise u.UnitsError(
                    "time_start must have units of seconds") from None
            if hasattr(self, '_time_max') \
                    and self._time_max is not None \
                    and self._time_max<=time:
                raise ValueError("Need time_start < time_max.")
            if self.time_input is not None and \
                    self.time_input.min() > time:
                raise ValueError(
                    "time_start must be less than min(time_input)")
            self._time_start = time
        else:
            raise TypeError("Invalid time_start.") from None

    @property
    def time_max(self) -> u.Quantity:
        """The maximum time allowed for the simulation."""
        return self._time_max

    @time_max.setter
    def time_max(self, time: u.Quantity):
        if time is None:
            self._time_max = self.time_input[-1] \
                if self.time_input is not None else np.inf * u.s
        elif isinstance(time, u.Quantity):
            if not time.isscalar:
                raise ValueError("time_max must be a scalar")
            try:
                time = time.to(u.s)
            except u.UnitConversionError:
                raise u.UnitsError(
                    "time_max must have units of seconds") from None
            if hasattr(self, '_time_start') and self._time_start is not None \
                    and self._time_start >= time:
                raise ValueError("time_max must be greater than time_start")
            self._time_max = time
        else:
            raise TypeError("Invalid time_max.") from None

    @property
    def dt_input(self) -> Optional[u.Quantity]:
        """Return the inputted time step."""
        return self._dt

    @dt_input.setter
    def dt_input(self, dt: Optional[u.Quantity]):
        if dt is None:
            self._dt_input = None
            self._dt = None
        elif isinstance(dt, u.Quantity):
            try:
                dt = dt.to(u.s)
                if dt > 0 * u.s:
                    self._dt_input = dt
            except (AttributeError, u.UnitConversionError):
                raise NEIError("Invalid dt.")

    @property
    def adapt_dt(self) -> Optional[bool]:
        """
        Return `True` if the time step is set to be adaptive, `False`
        if the time step is set to not be adapted, and `None` if this
        attribute was not set.
        """
        return self._adapt_dt

    @adapt_dt.setter
    def adapt_dt(self, choice: Optional[bool]):
        if choice is None:
            self._adapt_dt = True if self.dt_input is None else False
        elif choice is True or choice is False:
            self._adapt_dt = choice
        else:
            raise TypeError("Invalid value for adapt_dt")

    @property
    def safety_factor(self):
        """
        The multiplicative factor that the time step is to be multiplied
        by when using an adaptive time step.
        """
        return self._safety_factor

    @safety_factor.setter
    def safety_factor(self, value):
        if not isinstance(value, (float, np.float64, np.integer, int)):
            raise TypeError
        if 1e-3 <= value <= 1e3:
            self._safety_factor = value
        else:
            raise NEIError("Invalid safety factor.")

    @property
    def verbose(self) -> bool:
        """
        Return `True` if verbose output during a simulation is
        requested, and `False` otherwise.
        """
        return self._verbose

    @verbose.setter
    def verbose(self, choice: bool):
        if choice is True or choice is False:
            self._verbose = choice
        else:
            raise TypeError("Invalid choice for verbose.")

    def in_time_interval(self, time: u.Quantity):
        """
        Return `True` if the time is between `time_start` and
        `time_max`, and `False` otherwise.  If `time` is not a valid
        time, then raise a `~astropy.units.UnitsError`.
        """
        if not isinstance(time, u.Quantity):
            raise TypeError
        if not time.unit.physical_type == 'time':
            raise u.UnitsError(f"{time} is not a valid time.")
        return self.time_start <= time <= self.time_max

    @property
    def max_steps(self) -> int:
        """
        The maximum number of steps that a simulation will be allowed
        to take.
        """
        return self._max_steps

    @max_steps.setter
    def max_steps(self, n: int):
        if isinstance(n, (int, np.integer)) and 0 < n <= 1000000:
            self._max_steps = n
        else:
            raise TypeError(
                "max_steps must be an integer with 0 < max_steps <= "
                "1000000")

    @property
    def T_e_input(self) -> Union[u.Quantity, Callable]:
        """
        The temperature input.
        """
        return self._T_e_input

    @T_e_input.setter
    def T_e_input(self, T_e: Optional[Union[Callable, u.Quantity]]):
        """Set the input electron temperature."""
        if isinstance(T_e, u.Quantity):
            try:
                T_e = T_e.to(u.K, equivalencies=u.temperature_energy())
            except u.UnitConversionError:
                raise u.UnitsError("Invalid electron temperature.") from None
            if T_e.isscalar:
                self._T_e_input = T_e
                self._electron_temperature = lambda time: T_e
            else:
                if self._time_input is None:
                    raise TypeError(
                        "Must define time_input prior to T_e for an array.")
                time_input = self.time_input
                if len(time_input) != len(T_e):
                    raise ValueError("len(T_e) not equal to len(time_input).")
                f = interpolate.interp1d(time_input.value, T_e.value)
                self._electron_temperature = lambda time: f(time.value) * u.K
                self._T_e_input = T_e
        elif callable(T_e):
            if self.time_start is not None:
                try:
                    T_e(self.time_start).to(u.K)
                    T_e(self.time_max).to(u.K)
                except Exception:
                    raise ValueError("Invalid electron temperature function.")
            self._T_e_input = T_e
            self._electron_temperature = T_e
        elif T_e is None:
            self._electron_temperature = lambda: None
        else:
            raise TypeError("Invalid T_e")

    def electron_temperature(self, time: u.Quantity) -> u.Quantity:
        try:
            if not self.in_time_interval(time):
                raise NEIError("Not in simulation time interval.")
            T_e = self._electron_temperature(time.to(u.s))
            if np.isnan(T_e) or np.isinf(T_e) or T_e < 0 * u.K:
                raise NEIError(f"T_e = {T_e} at time = {time}.")
            return T_e
        except Exception as exc:
            raise NEIError(
                f"Unable to calculate a valid electron temperature "
                f"for time {time}") from exc

    @property
    def n_input(self) -> u.Quantity:
        """The number density factor input."""
        if 'H' in self.elements:
            return self._n_input
        else:
            raise ValueError

    @n_input.setter
    def n_input(self, n: u.Quantity):
        if isinstance(n, u.Quantity):
            try:
                n = n.to(u.cm ** -3)
            except u.UnitConversionError:
                raise u.UnitsError("Invalid hydrogen density.")
            if n.isscalar:
                self._n_input = n
                self.hydrogen_number_density = lambda time: n
            else:
                if self._time_input is None:
                    raise TypeError(
                        "Must define time_input prior to n for an array.")
                time_input = self.time_input
                if len(time_input) != len(n):
                    raise ValueError("len(n) is not equal to len(time_input).")
                f = interpolate.interp1d(time_input.value, n.value)
                self._hydrogen_number_density = \
                    lambda time: f(time.value) * u.cm ** -3
                self._n_input = n
        elif callable(n):
            if self.time_start is not None:
                try:
                    n(self.time_start).to(u.cm ** -3)
                    n(self.time_max).to(u.cm ** -3)
                except Exception:
                    raise ValueError("Invalid number density function.")
            self._n_input = n
            self._hydrogen_number_density = n
        elif n is None:
            self._hydrogen_number_density = lambda: None
        else:
            raise TypeError("Invalid n.")

    def hydrogen_number_density(self, time: u.Quantity) -> u.Quantity:
        try:
            time = time.to(u.s)
        except (AttributeError, u.UnitsError):
            raise NEIError("Invalid time in hydrogen_density")
        return self._hydrogen_number_density(time)

    @property
    def EigenDataDict(self) -> Dict[str, EigenData2]:
        """
        Return a `dict` containing `~nei.class
        """
        return self._EigenDataDict

    @property
    def initial(self) -> IonizationStates:
        """
        Return the ionization states of the plasma at the beginning of
        the simulation.
        """
        return self._initial

    @initial.setter
    def initial(self, initial_states: Optional[IonizationStates]):
        if isinstance(initial_states, IonizationStates):
            self._initial = initial_states
            self._elements = initial_states.elements
        elif initial_states is None:
            self._ionstates = None
        else:
            raise TypeError("Expecting an IonizationStates instance.")

    @property
    def results(self) -> Simulation:
        """
        Return the `~nei.classes.Simulation` class instance that
        corresponds to the simulation results.

        """
        try:
            return self._results
        except Exception:
            raise AttributeError("The simulation has not yet been performed.")

    @property
    def final(self) -> IonizationStates:
        """
        Return the ionization states of the plasma at the end of the
        simulation.
        """
        try:
            return self._final
        except AttributeError:
            raise NEIError("The simulation has not yet been performed.") from None

    def _initialize_simulation(self):

        self._results = Simulation(
            initial=self.initial,
            n_init=self.hydrogen_number_density(self.time_start),
            T_e_init=self.electron_temperature(self.time_start),
            max_steps=self.max_steps,
            time_start=self.time_start,
        )
        self._old_time = self.time_start.to(u.s)
        self._new_time = self.time_start.to(u.s)

    def simulate(self) -> Simulation:
        """
        Perform a non-equilibrium ionization simulation.

        Returns the
        """

        self._initialize_simulation()

        for step in range(self.max_steps):
            try:
                self.set_timestep()
                self.time_advance()
            except StopIteration:
                break
            except Exception as exc:
                raise NEIError(f"Unable to complete simulation.") from exc

        self._finalize_simulation()

        # Is there a way to use the inspect package or something similar
        # to only return self.results if it is in an expression where

        return self.results

    def _finalize_simulation(self):
        self._results._cleanup()

        final_ionfracs = {
            element: self.results.ionic_fractions[element][-1, :]
            for element in self.elements
        }

        self._final = IonizationStates(
            inputs=final_ionfracs,
            abundances=self.abundances,
            n_H=np.sum(self.results.number_densities['H'][-1, :]),  # modify this later?,
            T_e=self.results.T_e[-1],
            tol=1e-6,
        )

    def set_timestep(self, dt: u.Quantity = None):
        if dt is not None:
            try:
                dt = dt.to(u.s)
            except Exception:
                raise NEIError(f"{dt} is not a valid timestep.")
            finally:
                self._dt = dt
        elif self.adapt_dt:
            raise NotImplementedError(
                "Adaptive time step not yet implemented; set adapt_dt "
                "to False.")
        elif self.dt_input is not None:
            self._dt = self.dt_input
        else:
            raise NEIError("Unable to get set timestep.")

        self._old_time = self._new_time
        self._new_time = self._old_time + self._dt

        if self._old_time >= self.time_max:
            raise StopIteration

        if self._new_time > self.time_max:
            self._new_time = self.time_max
            self._dt = self._new_time - self._old_time

    def time_advance(self):
        """
        Advance the simulation by one time step.
        """
        # TODO: Expand docstring and include equations!

        # TODO: Fully implement units into this.

        step = self.results._index
        T_e = self.results.T_e[step - 1].value
        n_e = self.results.n_e[step - 1].value
        dt = self._dt.value

        if self.verbose:
            print(
                f"step={step}  T_e={T_e}  n_e={n_e}  dt={dt}"
            )

        new_ionic_fractions = {}

        try:
            for elem in self.elements:
                nstates = self.results.nstates[elem]
                f0 = self.results._ionic_fractions[elem][self.results._index - 1, :]

                evals = self.EigenDataDict[elem].eigenvalues(T_e=T_e)
                evect = self.EigenDataDict[elem].eigenvectors(T_e=T_e)
                evect_inverse = self.EigenDataDict[elem].eigenvector_inverses(T_e=T_e)

                diagonal_evals = np.zeros((nstates, nstates), dtype=np.float64)
                for ii in range(0, nstates):
                    diagonal_evals[ii, ii] = np.exp(evals[ii] * dt * n_e)

                matrix_1 = np.dot(diagonal_evals, evect)
                matrix_2 = np.dot(evect_inverse, matrix_1)

                ft = np.dot(f0, matrix_2)

                # Due to truncation errors in the solutions in the
                # eigenvalues and eigenvectors, there is a chance that
                # very slightly negative ionic fractions will arise.
                # These are not natural and will make the code grumpy.
                # For these reasons, the ionic fractions will be very
                # slightly unnormalized.  We set negative ionic
                # fractions to zero and renormalize.

                ft[np.where(ft < 0.0)] = 0.0
                new_ionic_fractions[elem] = ft / np.sum(ft)

        except Exception as exc:
            raise NEIError(f"Unable to do time advance for {elem}") from exc
        else:

            new_time = self.results.time[self.results._index-1] + self._dt
            self.results._assign(
                new_time=new_time,
                new_ionfracs=new_ionic_fractions,
                new_T_e=self.electron_temperature(new_time),
                new_n=self.hydrogen_number_density(new_time),
            )
<<<<<<< HEAD


=======
            
>>>>>>> 8bedbd26
    def save(self, filename: str = "nei.h5"):
        """
        Save the `~nei.classes.NEI` instance to an HDF5 file.  Not
        implemented.
        """
        raise NotImplementedError

    
    def visual(self, element):
        """
        Returns an atomic object used for plotting protocols

        Parameter
        ------
        element: str,
                 The elemental symbol of the particle in question (i.e. 'H')

        Returns
        ------
        Class object
        """
        
        plot_obj = Visualize(element, self.results)

        return plot_obj

    def index_to_time(self, index):
        """
        Returns the time value or array given the index/indices

        Parameters
        ------
        index: array-like
               A value or array of values representing the index of
               the time array created by the simulation
        
        Returns
        ------
        get_time: astropy.units.Quantity
                  The time value associated with index input(s)
        """

        index_arr = []
        time_arr = []

        for idx, val in enumerate(self.results.time.value):
            index_arr.append(idx)
            time_arr.append(val)

        get_time = interpolate.interp1d(index_arr, time_arr)

        return get_time(index)*u.s

    def time_to_index(self, time):
        """
        Returns the closest index value or array for the given time(s)

        Parameters
        ------
        time: array-like
               A value or array of values representing the values of
               the time array created by the simulation
        
        Returns
        ------
        get_index: array-like,
                  The index value associated with the time input(s)
        """

        index_arr = []
        time_arr = []

        for idx, val in enumerate(self.results.time.value):
            index_arr.append(idx)
            time_arr.append(val)

        get_time = interpolate.interp1d(time_arr, index_arr)

        return np.array(get_time(time), dtype=int)

    def dens_ratio(self, gamma, mach):
        """
        Returns the density ratio according to the Rankine-Hugonoit 
        jump conditions

        Parameters
        ------
        gamma: float,
               The specific heats ratios of the system
        mach: int,
              The mach number of the system

        Returns
        ------
        den_ratio: array-like
                   The density solution to the mass conservation equation as 
                   defined by the Rankine-Hugoniot relations.
        """

        den_ratio = ((gamma+1)*mach**2)/(2+(gamma-1)*mach**2)

        return dens_ratio

    def temp_ratio(self, gamma, mach):
        """
        Returns the temperature ratio according to the Rankine-Hugonoit 
        jump conditions

        Parameters
        ------
        gamma: float,
               The specific heats ratios of the system
        mach: int,
              The mach number of the system

        Returns
        ------
        temp_ratio: array-like
                   The temperature solutions to the energy conservation equation as 
                   defined by the Rankine-Hugoniot relations.
        """

        temp_ratio = ((gamma+1)+2 * gamma * (mach**2-1))*\
        ((gamma + 1) + (gamma-1)*(mach**2 - 1)) / \
        (gamma + 1)**2*mach**2

        return temp_ratio

class Visualize:
    """
    Store plotting results from the simulation
    """
    def __init__(self, element, results):
        self.element = element
        self.results = results

    def ionfrac_evol_plot(self, ion, time_sequence):
        """
        Creates a plot of the ionix fraction time evolution of element inputs

        Paramaters
        ------
        element: string,
                 The elemental symbal of the atom (i.e. 'H'),
        ion: array-like, dtype=int
             The repective integer charge of the atomic particle (i.e. 0 or [0,1])
        
        time_sequence: ~astropy.units.Quantity ,
                       The time array at which we will be plotting over

        """
        #Check if element input is a string
        if not isinstance(self.element, str):
            raise TypeError('The element input must be a string')

        #Check if time input is in units of time
        try:
            time = time_sequence.to(u.s)
        except TypeError:
            print("Invalid time units")

        
        #Ensure ion input is array of integers
        ion = np.array(ion, dtype=np.int16)

        

        if ion.size > 1:
            for nstate in ion:
                ionic_frac = self.results.ionic_fractions[self.element][:,nstate]
                plt.plot(time.value,ionic_frac, label='%s+%i'%(self.element, nstate))
                plt.xlabel('Time (s)')
                plt.ylabel('Ionic Fraction')
                plt.title('Ionic Fraction Evolution of {}'.format(self.element))
            plt.legend()
            plt.show()
        else:
            ionic_frac = self.results.ionic_fractions[self.element][:,ion]
            plt.plot(time.value,ionic_frac)
            plt.xlabel('Time (s)')
            plt.ylabel('Ionic Fraction')
            plt.title('Ionic Fraction Evolution of $%s^{%i+}$'%(self.element,ion))
            plt.show()

    def ionfrac_bar_plot(self, time_index):
        """
        Creates a bar plot of the ion fraction change at a particular time index

        Parameters
        ------
        element: str,
                 The elemental symbol of the atom (i.e. 'H')
        time_index: int,
                    The particular time index at which to collect the various ion fractiom
                    change
        """

        if not isinstance(self.element, str):
            raise TypeError('The element input must be a string')

        ion = pl.atomic.atomic_number(self.element)

        x = np.linspace(0, ion, ion+1, dtype=np.int16)

        width=1.0

        fig, ax = plt.subplots()
        if isinstance(time_index, (list, np.ndarray)):

            
            alpha = 1.0
            colors = ['blue', 'red']
            for idx in time_index:
                ax.bar(x, self.results.ionic_fractions[self.element][idx,:], alpha=alpha, \
                        width=width, color=colors[idx], label=f'Time:{idx} s')
                alpha -= 0.4
            ax.set_xticks(x-width/2.0)
            ax.set_xticklabels(x)
            ax.set_title(f'{self.element}')
            ax.set_ylabel('Ionic Fraction') 
            ax.legend(loc='best')
            plt.show()

        else:
            ax.bar(x, self.results.ionic_fractions[self.element][time_index,:], alpha=1.0, width=width)
            ax.set_xticks(x-width/2.0)
            ax.set_xticklabels(x)
            ax.set_title(f'{self.element}')
            ax.set_ylabel('Ionic Fraction') 
            plt.show()
    





        





<|MERGE_RESOLUTION|>--- conflicted
+++ resolved
@@ -1051,12 +1051,7 @@
                 new_T_e=self.electron_temperature(new_time),
                 new_n=self.hydrogen_number_density(new_time),
             )
-<<<<<<< HEAD
-
-
-=======
-            
->>>>>>> 8bedbd26
+
     def save(self, filename: str = "nei.h5"):
         """
         Save the `~nei.classes.NEI` instance to an HDF5 file.  Not
