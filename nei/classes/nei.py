--- conflicted
+++ resolved
@@ -1353,11 +1353,8 @@
         """
         return super(Visualize, self).index_to_time(index)
 
-<<<<<<< HEAD
+
     def ionicfrac_evol_plot(self,x_axis, ion='all'):
-=======
-    def ionicfrac_evol_plot(self, time_sequence, ion='all'):
->>>>>>> f42e3902
         """
         Creates a plot of the ionic fraction time evolution of element inputs
 
@@ -1377,7 +1374,7 @@
         if not isinstance(self.element, str):
             raise TypeError('The element input must be a string')
 
-<<<<<<< HEAD
+            
         #Check to see if x_axis units are of time or length
         if isinstance(x_axis, u.Quantity):
             try:
@@ -1388,19 +1385,8 @@
                 xlabel = 'Distance'
         else:
             raise TypeError('Invalid x-axis units. Must be units of length or time.')
-
             
-
-
-        
-=======
-        #Check if time input is in units of time
-        try:
-            time = time_sequence.to(u.s)
-        except TypeError:
-            print("Invalid time units")
-
->>>>>>> f42e3902
+            
         if ion == 'all':
             charge_states = pl.atomic.atomic_number(self.element) + 1
         else:
