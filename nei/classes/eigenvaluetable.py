#!/usr/bin/env python3
# -*- coding: utf-8 -*-
"""The EigenData2 class."""

import warnings
import numpy as np
from numpy import linalg as LA
from scipy.io import FortranFile
from plasmapy import atomic
import astropy.units as u
from .. import __path__
import h5py

class EigenData2:
    """
    A class to obtain eigenvalue tables used in NEI calculations.

    Parameters
    ----------
    element : `str` or `int`
        A string representing a element symbol. The defaut value
        is for Hydrogen.

    Raises:
    ----------

    Properties:
        temperature: `float`
            The temperary is set to get the relative rates and eigen values.
            In unit of K.

    Examples:
    ----------
    To get the table for element 'Helium' at Te=5.0e5K:
<<<<<<< HEAD

    >>> table=EigenData2(element=2, temperature=5.0e5)
=======
    >>>table=nei.EigenData2(element=2)
    >>>table.temperature=5.0e5k
>>>>>>> cbe9f8a2

    Output eigenvals:

    >>> table.eigenvalues
    array([-1.12343827e-08, -9.00005970e-10, 8.58945565e-30])

    Output equilibrium states:

    >>> table.equilibrium_state
    array([9.57162006e-09, 1.26564673e-04, 9.99873426e-01])

    """

    def __init__(self, element='H'):
        """Read in the """

        self._element = element
        self._temperature = None

        #
        # 1. Read ionization and recombination rates
        #
        data_dir = __path__[0] + '/data/ionizrecombrates/chianti_8.07/'
        filename = data_dir + 'ionrecomb_rate.h5'
        f = h5py.File(filename, 'r')

        atomic_numb = atomic.atomic_number(element)
        nstates = atomic_numb + 1

        self._temperature_grid = f['te_gird'][:]
        ntemp = len(self._temperature_grid)
        c_ori = f['ioniz_rate'][:]
        r_ori = f['recomb_rate'][:]
        f.close()

        #
        # Ionization and recombination rate for the current element
        #
        c_rate = np.zeros((ntemp, nstates))
        r_rate = np.zeros((ntemp, nstates))
        for ite in range(ntemp):
            for i in range(nstates-1):
                c_rate[ite, i] = c_ori[i, atomic_numb-1, ite]
            for i in range(1, nstates):
                r_rate[ite, i] = r_ori[i-1, atomic_numb-1, ite]

        #
        # 2. Definet the grid size
        #
        self._ntemp = ntemp
        self._atomic_numb = atomic_numb
        self._nstates = nstates

        #
        # Compute eigenvalues and eigenvectors
        #
        self._ionization_rate = np.ndarray(shape=(ntemp, nstates),
                                           dtype=np.float64)

        self._recombination_rate = np.ndarray(shape=(ntemp, nstates),
                                              dtype=np.float64)

        self._equilibrium_states = np.ndarray(shape=(ntemp, nstates),
                                              dtype=np.float64)

        self._eigenvalues = np.ndarray(shape=(ntemp, nstates),
                                       dtype=np.float64)

        self._eigenvectors = np.ndarray(shape=(ntemp, nstates, nstates),
                                        dtype=np.float64)

        self._eigenvector_inverses = np.ndarray(shape=(ntemp, nstates, nstates),
                                                dtype=np.float64)

        #
        # Save ionization and recombination rates
        #
        self._ionization_rate = c_rate
        self._recombination_rate = r_rate

        #
        # Define the coefficients matrix A. The first dimension is
        # for elements, and the second number of equations.
        #
        neqs = nstates
        A = np.ndarray(shape=(nstates, neqs), dtype=np.float64)

        #
        # Enter temperature loop over the whole temperature grid
        #
        for ite in range(ntemp):
            # Ionization and recombination rate at Te(ite)
            carr = c_rate[ite, :]
            rarr = r_rate[ite, :]

            # Equilibirum
            eqi = self._function_eqi(carr, rarr, atomic_numb)

            # Initialize A to zero
            for ion in range(nstates):
                for jon in range(nstates):
                    A[ion, jon] = 0.0

            # Give coefficients
            for ion in range(1, nstates-1):
                A[ion, ion-1] = carr[ion-1]
                A[ion, ion  ] = -(carr[ion]+rarr[ion])
                A[ion, ion+1] = rarr[ion+1]

            # The first row
            A[0, 0] = -carr[0]
            A[0, 1] = rarr[1]

            # The last row
            A[nstates-1, nstates-2] = carr[nstates-2]
            A[nstates-1, nstates-1] = -rarr[nstates-1]

            # Compute eigenvalues and eigenvectors using Scipy
            la, v = LA.eig(A)

            # Rerange the eigenvalues. Try a simple way in here.
            idx = np.argsort(la)
            la = la[idx]
            v = v[:, idx]

            # Compute inverse of eigenvectors
            v_inverse = LA.inv(v)

            # transpose the order to as same as the Fortran Version
            v = v.transpose()
            v_inverse = v_inverse.transpose()

            # Save eigenvalues and eigenvectors into arrays
            for j in range(nstates):
                self._eigenvalues[ite, j] = la[j]
                self._equilibrium_states[ite, j] = eqi[j]
                for i in range(nstates):
                    self._eigenvectors[ite, i, j] = v[i, j]
                    self._eigenvector_inverses[ite, i, j] = v_inverse[i, j]


    #---------------------------------------------------------------------------
    #   The following Functions is used to obtain the eigen values and relative
    #   def properties.
    #---------------------------------------------------------------------------
    def _get_temperature_index(self, T_e):
        """Returns the temperature index closest to a particular
        temperature."""
        T_e_array = self._temperature_grid

        # Check the temperature range
        T_e_grid_max = np.amax(T_e_array)
        T_e_grid_min = np.amin(T_e_array)

        if (T_e >= T_e_grid_max):
            warnings.warn('Temperature reaches/exceeds the Temperature grid Boundary: Temperature index will be reset to {:}'.format(self._ntemp-1), UserWarning)
            return self._ntemp-1
        if (T_e <= T_e_grid_min):
            warnings.warn('Temperature reaches/exceeds the Temperature grid Boundary: Temperature index will be reset to {:}'.format(0), UserWarning)
            return 0

        # TODO: Add a test to check that the temperature grid is monotonic

        res = np.where(T_e_array >= T_e)
        res_ind = res[0]
        index = res_ind[0]
        dte_l = abs(T_e - T_e_array[index - 1])  # re-check the neighbor point
        dte_r = abs(T_e - T_e_array[index])
        if (dte_l <= dte_r):
            index = index - 1
        return index

    @property
    def temperature(self):
        """Returns the electron temperature currently in use by this class,
        or None if the temperature has not been set."""
        return self._temperature

    @temperature.setter
    def temperature(self, T_e):
        """Sets the electron temperature and index on the temperature grid
        to be used by this class"""
        # TODO: Add checks for the temperature
        self._temperature = T_e
        self._te_index = self._get_temperature_index(T_e)

    @property
    def temperature_grid(self):
        """Returns the grid of temperatures corresponding to the eigendata."""
        return self._temperature_grid

    @property
    def eigenvalues(self):
        """Returns the eigenvalues for the ionization and recombination
        rates for the temperature specified in the class."""
        if self.temperature:
            return self._eigenvalues[self._te_index, :]
        else:
            raise AttributeError("The temperature has not been set.")

    @property
    def eigenvectors(self):
        """Returns the eigenvectors for the ionization and recombination
        rates for the temperature specified in the class."""
        if self.temperature:
            return self._eigenvectors[self._te_index, :, :]
        else:
            raise AttributeError("The temperature has not been set.")

    @property
    def eigenvector_inverses(self):
        """Returns the inverses of the eigenvectors for the ionization and
        recombination rates for the temperature specified in the class."""
        if self.temperature:
            return self._eigenvector_inverses[self._te_index, :, :]
        else:
            raise AttributeError("The temperature has not been set.")

    @property
    def equilibrium_state(self, T_e=None):
        """Returns the equilibrium charge state distribution for the
        temperature specified in the class."""
        if T_e is not None:
            te_index = self._get_temperature_index(T_e)
            return self._equilibrium_states[te_index]
        elif self.temperature is not None:
            return self._equilibrium_states[self._te_index, :]
        else:
            raise AttributeError("The temperature has not been set.")

    def eqi(self, T_e=None):
        """Returns the equilibrium charge state distribution for the
        temperature specified in the class."""
        if T_e:
            T_e_index = self._get_temperature_index(T_e)
            return self._equilibrium_states[T_e_index, :]
        if self.temperature:
            return self._equilibrium_states[self._te_index, :]
        else:
            raise AttributeError("The temperature has not been set.")

    def _function_eqi(self, ioniz_rate, recomb_rate, natom):
        """Compute the equilibrium charge state distribution for the
        temperature specified using ionization and recombinaiton rates."""
        nstates = natom + 1
        conce = np.zeros(nstates)
        f = np.zeros(nstates + 1)
        c = np.zeros(nstates + 1)
        r = np.zeros(nstates + 1)

        # The start index is 1.
        for i in range(nstates):
            c[i+1] = ioniz_rate[i]
            r[i+1] = recomb_rate[i]

        # Set f1
        f[1] = 1.0
        # f2 = c1*f1/r2
        f[2] = c[1]*f[1]/r[2]
        #
        # For Hydrogen, the following loop is not necessary.
        #
        if (natom <= 1):
            f[1] = 1.0/(1.0 + c[1]/r[2])
            f[2] = c[1]*f[1]/r[2]
            conce[0:1] = f[1:2]
            return conce

        #
        # For other elements with atomic number >= 2:
        #
        # f(i+1) = -(c(i-1)*f(i-1) - (c(i)+r(i)*f(i)))/r(i+1)
        for k in range (2,natom):
            f[k+1] = (-c[k-1]*f[k-1] + (c[k]+r[k])*f[k])/r[k+1]

        # f(natom+1) = c(natom)*f(natom)/r(natom+1)
        f[natom+1] = c[natom]*f[natom]/r[natom+1]
        # f1 = 1/sum(f(*))
        f[1] = 1.0/np.sum(f)
        # f2 = c1*f1/r2
        f[2] = c[1]*f[1]/r[2]
        # f(i+1) = -(c(i-1)*f(i-1) - (c(i)+r(i)*f(i)))/r(i+1)
        for k in range(2,natom):
            f[k+1] = (-c[k-1]*f[k-1] + (c[k]+r[k])*f[k])/r[k+1]

        # f(natom+1) = c(natom)*f(natom)/r(natom+1)
        f[natom+1] = c[natom]*f[natom]/r[natom+1]
        #
        conce[0:nstates] = f[1:nstates+1]
        return conce<|MERGE_RESOLUTION|>--- conflicted
+++ resolved
@@ -32,13 +32,9 @@
     Examples:
     ----------
     To get the table for element 'Helium' at Te=5.0e5K:
-<<<<<<< HEAD
-
-    >>> table=EigenData2(element=2, temperature=5.0e5)
-=======
+
     >>>table=nei.EigenData2(element=2)
-    >>>table.temperature=5.0e5k
->>>>>>> cbe9f8a2
+    >>>table.temperature=5.0e5
 
     Output eigenvals:
 
